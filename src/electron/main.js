/**
 * Electron Main Process
 * 
 * This is the main entry point for the Electron application.
 * Responsibilities:
 * - Application lifecycle management (start, quit, window management)
 * - IPC communication between main and renderer processes
 * - Native OS integration and window creation
 * - Security and permission management
 */

const { app, BrowserWindow, ipcMain } = require('electron');
const path = require('path');
<<<<<<< HEAD
const fs = require('fs');

// Load environment variables
function loadEnvironmentVariables() {
  const envPath = path.join(__dirname, '../../config.env');
  
  if (fs.existsSync(envPath)) {
    const envContent = fs.readFileSync(envPath, 'utf8');
    const lines = envContent.split('\n');
    
    lines.forEach(line => {
      line = line.trim();
      if (line && !line.startsWith('#')) {
        const [key, ...valueParts] = line.split('=');
        if (key && valueParts.length > 0) {
          const value = valueParts.join('=');
          process.env[key.trim()] = value.trim();
        }
      }
    });
    
    console.log('Environment variables loaded successfully');
  } else {
    console.warn('config.env file not found. Please create it with your API keys.');
  }
}

// Load environment variables before creating the window
loadEnvironmentVariables();
=======
const https = require('https');
>>>>>>> 08277cac

// Keep a global reference of the window object
let mainWindow;

// GitHub Integration Configuration
const GITHUB_CONFIG = {
  token: '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',
  owner: 'anshul-kumar1',
  repo: 'scrumAI'
};

/**
 * Create the main application window
 */
function createWindow() {
  // Create the browser window
  mainWindow = new BrowserWindow({
    width: 1200,
    height: 800,
    webPreferences: {
      nodeIntegration: false,
      contextIsolation: true,
      preload: path.join(__dirname, 'preload.js')
    },
    icon: path.join(__dirname, '../assets/icon.png'),
    titleBarStyle: 'hiddenInset',
    show: false
  });

  // Load the app
  mainWindow.loadFile(path.join(__dirname, '../renderer/index.html'));

  // Show window when ready to prevent visual flash
  mainWindow.once('ready-to-show', () => {
    mainWindow.show();
  });

  // Open DevTools in development
  if (process.argv.includes('--dev')) {
    mainWindow.webContents.openDevTools();
  }

  // Handle window closed
  mainWindow.on('closed', () => {
    mainWindow = null;
  });
}

/**
 * IPC Event Handlers
 */

// Handle meeting start/stop events
ipcMain.handle('start-meeting', async (event, meetingData) => {
  console.log('Starting meeting:', meetingData);
  return { success: true, meetingId: Date.now() };
});

ipcMain.handle('stop-meeting', async (event) => {
  console.log('Stopping meeting');
  return { success: true };
});

// GitHub issue creation handler
ipcMain.handle('create-github-issue', async (event, issueData) => {
  console.log('Creating GitHub issue:', issueData);
  
  try {
    const result = await createGitHubIssue(issueData.title, issueData.body);
    return { success: true, data: result };
  } catch (error) {
    console.error('Failed to create GitHub issue:', error);
    return { success: false, error: error.message };
  }
});

/**
 * GitHub API Integration
 */
function createGitHubIssue(title, body) {
  return new Promise((resolve, reject) => {
    const data = JSON.stringify({
      title: title,
      body: body
    });

    const options = {
      hostname: 'api.github.com',
      port: 443,
      path: `/repos/${GITHUB_CONFIG.owner}/${GITHUB_CONFIG.repo}/issues`,
      method: 'POST',
      headers: {
        'Authorization': `token ${GITHUB_CONFIG.token}`,
        'Accept': 'application/vnd.github.v3+json',
        'Content-Type': 'application/json',
        'Content-Length': data.length,
        'User-Agent': 'ScrumAI-Meeting-Assistant'
      }
    };

    const req = https.request(options, (res) => {
      let responseData = '';

      res.on('data', (chunk) => {
        responseData += chunk;
      });

      res.on('end', () => {
        try {
          const parsedData = JSON.parse(responseData);
          
          if (res.statusCode === 201) {
            console.log('GitHub issue created successfully:', parsedData.html_url);
            resolve({
              issueNumber: parsedData.number,
              issueUrl: parsedData.html_url,
              title: parsedData.title
            });
          } else {
            console.error('GitHub API error:', res.statusCode, parsedData);
            console.error('Request URL was:', `https://api.github.com/repos/${GITHUB_CONFIG.owner}/${GITHUB_CONFIG.repo}/issues`);
            console.error('Request headers were:', options.headers);
            reject(new Error(`GitHub API error: ${res.statusCode} - ${parsedData.message || 'Unknown error'}`));
          }
        } catch (parseError) {
          console.error('Failed to parse GitHub API response:', parseError);
          reject(new Error('Failed to parse GitHub API response'));
        }
      });
    });

    req.on('error', (error) => {
      console.error('GitHub API request error:', error);
      reject(new Error(`GitHub API request failed: ${error.message}`));
    });

    req.write(data);
    req.end();
  });
}

/**
 * App Event Handlers
 */

// App ready event
app.whenReady().then(() => {
  createWindow();

  app.on('activate', () => {
    // On macOS, re-create window when dock icon is clicked
    if (BrowserWindow.getAllWindows().length === 0) {
      createWindow();
    }
  });
});

// Quit when all windows are closed
app.on('window-all-closed', () => {
  // On macOS, keep app running even when all windows are closed
  if (process.platform !== 'darwin') {
    app.quit();
  }
});

// Security: Prevent new window creation
app.on('web-contents-created', (event, contents) => {
  contents.on('new-window', (event, navigationUrl) => {
    event.preventDefault();
  });
});<|MERGE_RESOLUTION|>--- conflicted
+++ resolved
@@ -11,8 +11,8 @@
 
 const { app, BrowserWindow, ipcMain } = require('electron');
 const path = require('path');
-<<<<<<< HEAD
 const fs = require('fs');
+const https = require('https');
 
 // Load environment variables
 function loadEnvironmentVariables() {
@@ -41,19 +41,18 @@
 
 // Load environment variables before creating the window
 loadEnvironmentVariables();
-=======
-const https = require('https');
->>>>>>> 08277cac
 
 // Keep a global reference of the window object
 let mainWindow;
 
-// GitHub Integration Configuration
-const GITHUB_CONFIG = {
-  token: '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',
-  owner: 'anshul-kumar1',
-  repo: 'scrumAI'
-};
+// GitHub Integration Configuration - loaded from environment variables
+function getGitHubConfig() {
+  return {
+    token: process.env.GITHUB_TOKEN,
+    owner: process.env.GITHUB_OWNER || 'anshul-kumar1',
+    repo: process.env.GITHUB_REPO || 'scrumAI'
+  };
+}
 
 /**
  * Create the main application window
@@ -125,6 +124,14 @@
  */
 function createGitHubIssue(title, body) {
   return new Promise((resolve, reject) => {
+    const githubConfig = getGitHubConfig();
+    
+    // Validate GitHub configuration
+    if (!githubConfig.token) {
+      reject(new Error('GitHub token not found in environment variables. Please set GITHUB_TOKEN in config.env'));
+      return;
+    }
+    
     const data = JSON.stringify({
       title: title,
       body: body
@@ -133,10 +140,10 @@
     const options = {
       hostname: 'api.github.com',
       port: 443,
-      path: `/repos/${GITHUB_CONFIG.owner}/${GITHUB_CONFIG.repo}/issues`,
+      path: `/repos/${githubConfig.owner}/${githubConfig.repo}/issues`,
       method: 'POST',
       headers: {
-        'Authorization': `token ${GITHUB_CONFIG.token}`,
+        'Authorization': `token ${githubConfig.token}`,
         'Accept': 'application/vnd.github.v3+json',
         'Content-Type': 'application/json',
         'Content-Length': data.length,
@@ -164,7 +171,7 @@
             });
           } else {
             console.error('GitHub API error:', res.statusCode, parsedData);
-            console.error('Request URL was:', `https://api.github.com/repos/${GITHUB_CONFIG.owner}/${GITHUB_CONFIG.repo}/issues`);
+            console.error('Request URL was:', `https://api.github.com/repos/${githubConfig.owner}/${githubConfig.repo}/issues`);
             console.error('Request headers were:', options.headers);
             reject(new Error(`GitHub API error: ${res.statusCode} - ${parsedData.message || 'Unknown error'}`));
           }
